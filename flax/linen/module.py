# Copyright 2021 The Flax Authors.
#
# Licensed under the Apache License, Version 2.0 (the "License");
# you may not use this file except in compliance with the License.
# You may obtain a copy of the License at
#
#     http://www.apache.org/licenses/LICENSE-2.0
#
# Unless required by applicable law or agreed to in writing, software
# distributed under the License is distributed on an "AS IS" BASIS,
# WITHOUT WARRANTIES OR CONDITIONS OF ANY KIND, either express or implied.
# See the License for the specific language governing permissions and
# limitations under the License.

"""Flax Modules."""
from contextlib import contextmanager
import dataclasses
import functools
import inspect
import os
import threading
import types
import weakref

from typing import (Any, Callable, Sequence, Iterable, List, Optional, Tuple,
                    Set, Type, Union, TypeVar, Generic, Dict)

import jax
from jax import tree_util
import numpy as np

import flax
from flax import traverse_util
from flax import serialization
from flax import core
from flax.core import Scope
from flax.core.scope import CollectionFilter, Variable, VariableDict, FrozenVariableDict, union_filters
from flax.core.frozen_dict import FrozenDict, freeze

# from .dotgetter import DotGetter

PRNGKey = Any  # pylint: disable=invalid-name
RNGSequences = Dict[str, PRNGKey]
Array = Any    # pylint: disable=invalid-name


T = TypeVar('T')
K = TypeVar('K')
_CallableT = TypeVar('_CallableT', bound=Callable)


# pylint: disable=protected-access,attribute-defined-outside-init

def _check_omnistaging():
  if not jax.config.omnistaging_enabled:
    raise RuntimeError(
        "Flax linen API requires JAX omnistaging to be enabled:\n"
        "  from jax.config import config\n"
        "  config.enable_omnistaging()")


def _indent(x: str, num_spaces: int):
  indent_str = ' ' * num_spaces
  lines = x.split('\n')
  # skip last line because it is always empty and should not be indented.
  assert lines[-1] == ''
  return '\n'.join(indent_str + line for line in lines[:-1]) + '\n'


def _attr_repr(value: Any):
  if isinstance(value, Callable) and getattr(value, '__name__', None):
    value_rep = value.__name__
  else:
    value_rep = repr(value)
  return value_rep


def _module_repr(module: 'Module', num_spaces: int = 4):
  """Returns a pretty printed representation of the module"""
  cls = type(module)
  cls_name = cls.__name__
  rep = ''
  attributes = {k: v for k, v in cls.__annotations__.items()
                if k not in ('parent', 'name')}
  child_modules = {k: v for k, v in module._state.children.items()  # pytype: disable=attribute-error
                   if isinstance(v, Module)}
  if attributes:
    rep += '# attributes\n'
    for attr in attributes.keys():
      # TODO(jheek): can we get a nice string representation of attribute types?
      value = getattr(module, attr, None)
      value_rep = _attr_repr(value)
      rep += f'{attr} = {value_rep}\n'
  if child_modules:
    rep += '# children\n'
    for name, child in child_modules.items():
      child_rep = _module_repr(child, num_spaces)
      rep += f'{name} = {child_rep}\n'
  if rep:
    return f'{cls_name}(\n{_indent(rep, num_spaces)})'
  else:
    return f'{cls_name}()'


# Track parent relationship across Modules.
# -----------------------------------------------------------------------------
class _DynamicContext:
  # TODO: switch to using contextvars once minimum python version is 3.7
  def __init__(self):
    self._thread_data = threading.local()
  @property
  def module_stack(self):
    if not hasattr(self._thread_data, 'module_stack'):
      self._thread_data.module_stack = [None,]
    return self._thread_data.module_stack
  
  @property
  def capture_stack(self):
    """Keeps track of the active capture_intermediates filter functions."""
    if not hasattr(self._thread_data, 'capture_stack'):
      self._thread_data.capture_stack = []
    return self._thread_data.capture_stack

# The global context 
_context = _DynamicContext()

class _Sentinel:
  pass
_unspecified_parent = _Sentinel()


# Enable automatic named_call wrapping for labelling profile traces.
# -----------------------------------------------------------------------------
_use_named_call = True if os.getenv('FLAX_PROFILE', '') else False

def enable_named_call():
  """Enables named call wrapping for labelling profile traces."""
  global _use_named_call
  _use_named_call = True

def disable_named_call():
  """Disables named call wrapping."""
  global _use_named_call
  _use_named_call = False


# Utilities for pytrees of Modules defined inside setup()
# -----------------------------------------------------------------------------

def _sorted_items(x):
  """Returns items of a dict ordered by keys."""
  return sorted(x.items(), key=lambda x: x[0])


def _get_suffix_value_pairs(
    tree_or_leaf: Any) -> List[Tuple[str, Type["Module"]]]:
  """Helper for naming pytrees of submodules."""
  dict_or_leaf = serialization.to_state_dict(tree_or_leaf)
  if not isinstance(dict_or_leaf, dict) or dict_or_leaf == {}:
    return [('', tree_or_leaf)]
  else:
    flat_dict = traverse_util.flatten_dict(dict_or_leaf)
    return [('_' + '_'.join(k), v) for k, v in _sorted_items(flat_dict)]

def _map_over_modules_in_tree(fn, tree_or_leaf):
  """Helper for mapping function over submodules."""
  dict_or_leaf = serialization.to_state_dict(tree_or_leaf)
  if not isinstance(dict_or_leaf, dict) or dict_or_leaf == {}:
    return fn('', tree_or_leaf)
  else:
    flat_dict = traverse_util.flatten_dict(dict_or_leaf)
    mapped_flat_dict = {k: fn('_' + '_'.join(k), v)
                        for k, v in _sorted_items(flat_dict)}
    return serialization.from_state_dict(
        tree_or_leaf, traverse_util.unflatten_dict(mapped_flat_dict))

def _all_names_on_object(obj: Any) -> Set[str]:
  """Gets all names of attributes on `obj` and its classes throughout MRO.
  
  Args:
    obj: The object to get names for.
  Returns:
    A set of names of attributes of `obj` and its classes.
  """
  nameset = set(obj.__dict__.keys())
  for cls in obj.__class__.__mro__:
    nameset = nameset.union(set(cls.__dict__.keys()))
  return nameset


def _freeze_attr(val: Any) -> Any:
  if isinstance(val, (dict, FrozenDict)):
    return FrozenDict({k: _freeze_attr(v) for k, v in val.items()})
  elif isinstance(val, (list, tuple)):
    return tuple(_freeze_attr(v) for v in val)
  else:
    return val


# Method wrapping of "compact methods" and setup()
# -----------------------------------------------------------------------------
def compact(fun: _CallableT) -> _CallableT:
  """Marks the given module method allowing inlined submodules. 
  
  Methods wrapped in @compact can define submodules directly within the method.

  For instance::

    @compact
    __call__(self, x, features):
      x = nn.Dense(features)(x)
      ...
  
  At most one method in each Module may be wrapped with @compact.

  Args:
    fun: The Module method to mark as compact.
  Returns:
    The given function `fun` marked as compact.
  """
  fun.compact = True
  return fun


def _get_local_method_names(cls: Any, exclude: Iterable[str] = ()) -> Tuple[str]:
  """Gets method names of a class, excluding class and static methods.
  
  Args:
    cls: The class to get method names for.
    excludes: Names to exclude from output.
  Returns:
    A list of method names.
  """
  true_methods = set()
  for m in cls.__dict__:
    if callable(cls.__dict__[m]) and not inspect.isclass(cls.__dict__[m]):
      mtype = type(cls.__dict__[m])
      if mtype != staticmethod and mtype != classmethod:
        true_methods.add(m)
  return tuple(true_methods.difference(set(exclude)))


def wrap_method_once(fun: Callable[..., Any]) -> Callable[..., Any]:
  """Manages Module state for a given user-defined method.
  
  Args:
    fun: User-defined Module method to manage state for.
  Returns:
    Wrapped method.
  """
  # Don't rewrap methods that have already had the state management wrapper
  # applied in the decorator stack.  This wrapper should always be applied
  # before transformation wrappers.
  if hasattr(fun, 'method_handler_wrapped'):
    return fun

  @functools.wraps(fun)
  def wrapped_module_method(*args, **kwargs):
    # We might have incorrectly wrappped a callable
    # that is not a method. Check whether the first arg is self,
    # otherwise call the wrapped function as is.
    if args and isinstance(args[0], Module):
      self, args = args[0], args[1:]
    else:
      return fun(*args, **kwargs)
    is_compact_method = hasattr(fun, 'compact')
    is_setup_method = fun.__name__ == 'setup'
    # We lazily call setup() only when needed.
    if not is_setup_method:
      self._try_setup()

    if is_compact_method:
      if self.scope is None:
        raise ValueError("Can't call compact methods on unbound modules")
      self._state.in_compact_method = True
    _context.module_stack.append(self)
    try:
      y = fun(self, *args, **kwargs)
      if _context.capture_stack:
        filter_fn = _context.capture_stack[-1]
        if filter_fn and filter_fn(self, fun.__name__):
          self.sow('intermediates', fun.__name__, y)
      return y
    finally:
      _context.module_stack.pop()
      if is_compact_method:
        object.__setattr__(self, 'scope', self.scope.rewound())
      if is_compact_method or is_setup_method:
        self._state.reset()
  wrapped_module_method.method_handler_wrapped = True
  return wrapped_module_method


def _wrap_hash(hash_fn: Callable[..., Any]) -> Callable[..., Any]:
  @functools.wraps(hash_fn)
  def wrapped(self):
    if self.scope is not None:
      raise ValueError('Can\'t call __hash__ on modules that hold variables.')
    return hash_fn(self)
  return wrapped


def _get_unbound_fn(method_or_fn: Callable[..., Any]) -> Callable[..., Any]:
  """Returns an unbound function from a method that is possibly bound.
  
  This means that the returned function does no longer depend on the instance
  of the class, which is passed as it first argument. 

  Args:
    method_or_fn: A class method or function.
  Returns:
    An unbound version of input function.
  """
  if inspect.ismethod(method_or_fn):
    return method_or_fn.__func__  # pytype: disable=attribute-error
  elif callable(method_or_fn):
    return method_or_fn
  else:
    raise ValueError('Expect a function or method.')


@dataclasses.dataclass
class _ModuleInternalState:
  """Ephemeral Module Evaluation State.

  For clarity, we collect all of the temporary flags and ephemeral state used by
  Modules for autonaming and error messages here, alongside the rules used
  to pass this ephemeral state across transform boundaries.
  """
  in_compact_method: bool = False
  in_setup: bool = False
  setup_called: bool = False
  autoname_cursor: Optional[dict] = dataclasses.field(default_factory=dict)
  children: Dict[str, Union[str, 'Module']] = dataclasses.field(default_factory=dict)

  def reset(self):
    """Resets transient state."""
    self.in_compact_method = False
    self.in_setup = False
    self.autoname_cursor = dict()

  def export(self):
    """Exports transform-preserved state across transform boundary."""
    cloned = _ModuleInternalState(
      in_compact_method=self.in_compact_method,
      in_setup=self.in_setup,
      setup_called=False,  # setup_called is object local, not shared.
      autoname_cursor=dict(self.autoname_cursor))
    return cloned

  def reimport(self, other):
    """Re-imports transform-preserved state from across transform boundary."""
    self.in_compact_method = other.in_compact_method
    self.in_setup = other.in_setup
    self.autoname_cursor = dict(other.autoname_cursor)

_uninitialized_module_internal_state = _ModuleInternalState()


_UNDEFINED_COPY_PICKLE_METHODS = (
    '__getstate__', '__setstate__', '__getnewargs_ex__',
    '__reduce__', '__reduce_ex__', '__copy__', '__deepcopy__')


_caches = weakref.WeakKeyDictionary()


tuple_reduce = lambda xs, x: xs + (x,)
tuple_init = lambda: ()


capture_call_intermediates = lambda _, method_name: method_name == '__call__'


# Base Module definition.
# -----------------------------------------------------------------------------


class Module:
  """Base class for all neural network modules. Layers and models should subclass this class.

  All Flax Modules are Python 3.7 
  `dataclasses <https://docs.python.org/3/library/dataclasses.html>`_. Since
  dataclasses take over ``__init__``, you should instead override :meth:`setup`,
  which is automatically called to initialize the module.

  Modules can contain submodules, and in this way can be nested in a tree
  structure. Submodels can be assigned as regular attributes inside the
  :meth:`setup` method.

  You can define arbitrary "forward pass" methods on your Module subclass.
  While no methods are special-cased, ``__call__`` is a popular choice because
  it allows you to use module instances as if they are functions::

    from flax import linen as nn

    class Module(nn.Module):
      features: Tuple[int] = (16, 4)

      def setup(self):
        self.dense1 = Dense(self.features[0])
        self.dense2 = Dense(self.features[1])

      def __call__(self, x):
        return self.dense2(nn.relu(self.dense1(x)))

  Optionally, for more concise module implementaions where submodules 
  definitions are co-located with their usage, you can use the 
  :meth:`compact` wrapper.
  """

  def __init__(*args, **kwargs):
    # this stub makes sure pytype accepts constructor arguments.
    pass

  @classmethod
  def __init_subclass__(cls):
    """Automatically initializes all subclasses as custom dataclasses."""
    # All Flax Modules are dataclasses.  We force this convention since
    # it encourages the stateless behavior needed to clone module instances for
    # functional transformation.  Instead of using a python metaclass, we
    # automatically transform Modules into dataclasses at subclass creation
    # time, and we set the last dataclass arguments to `parent` and `name`.
    cls._customized_dataclass_transform()
    # We wrap user-defined methods including setup and __call__ to enforce
    # a number of different checks and to provide clear error messages.
    cls._verify_single_or_no_compact()
    cls._wrap_module_methods()
    # Set empty class defaults.
    cls._state = _uninitialized_module_internal_state
    cls.scope = None

  @classmethod
  def _customized_dataclass_transform(cls):
    """Handles final optional dataclass attributes: `parent` and `name`."""
    # Use cls.__dict__ to get annotations of cls itself (no parent class).
    annotations = dict(cls.__dict__.get('__annotations__', {}))
    if 'parent' in annotations or 'name' in annotations:
      raise ValueError(
          f'properties `parent` and `name` are reserved: {annotations}')
    # Add `parent` and `name` default fields at end.
    # We temporarily modify base class __dataclass_fields__ to force desired
    # argument behavior and ordering from dataclass class-transform.
    parent_dataclass_fields = dict(getattr(cls, '__dataclass_fields__', {}))
    # Remove 'parent' and 'name' from parents because we always want parent and
    # name to show up last in the dataclass args.
    if 'parent' in parent_dataclass_fields:
      cls.__dataclass_fields__.pop('parent')  # pytype: disable=attribute-error
    if 'name' in parent_dataclass_fields:
      cls.__dataclass_fields__.pop('name')  # pytype: disable=attribute-error
    annotations['parent'] = Union[Type["Module"], Type["Scope"],
                                  Type["_Sentinel"], None]
    cls.parent = dataclasses.field(repr=False, default=_unspecified_parent)
    annotations['name'] = str
    cls.name = None  # default value of name is None.
    cls.__annotations__ = annotations
    # Now apply dataclass transform (which operates in-place).
    dataclasses.dataclass(cls, unsafe_hash=True, repr=False)  # pytype: disable=wrong-keyword-args
    cls.__hash__ = _wrap_hash(cls.__hash__)
    # Restore original base class __dataclass_fields__.
    if dataclasses.is_dataclass(cls.__bases__[0]):
      cls.__bases__[0].__dataclass_fields__ = parent_dataclass_fields

  @classmethod
  def _verify_single_or_no_compact(cls):
    """Statically verifies that at most a single method is labelled compact."""
    methods = [m[0] for m in inspect.getmembers(cls, predicate=callable)]
    n_compact_fns = len([method_name for method_name in methods
                         if hasattr(getattr(cls, method_name), 'compact')])
    if n_compact_fns > 1:
      raise RuntimeError(
          'Only one method per class can be @compact. You can remove @compact '
          'and define submodules and variables in setup(), or use two '
          'separate modules.')

  @classmethod
  def _wrap_module_methods(cls):
    """Wraps user-defined non-inherited methods with state management functions."""
    exclusions = ([f.name for f in dataclasses.fields(cls)] +
                  ['__eq__', '__repr__', '__init__', '__hash__'])
    for key in _get_local_method_names(cls, exclude=exclusions):
      method = getattr(cls, key)
      wrapped_method = wrap_method_once(method)
      if _use_named_call and key != 'setup':
        # We import named_call at runtime to avoid a circular import issue.
        from flax.linen.transforms import named_call  # pylint: disable=g-import-not-at-top
        wrapped_method = named_call(wrapped_method)
      setattr(cls, key, wrapped_method)
    return cls

  def __setattr__(self, name: str, val: Any):
    """Sets an attribute on this Module.
    
    We overload setattr solely to support pythonic naming via assignment of 
    submodules in the special setup() function::

      self.submodule_name = MyModule(...)

    We also support lists and other general pytrees, e.g.::

      self.submodules = [MyModule0(..), MyModule1(..), ...]

    Args:
      name: Attribute to set.
      val: Value of the attribute.
    """
    is_dataclass_attr = name in self.__dataclass_fields__ and self.__dataclass_fields__[name].init  # pytype: disable=attribute-error
    
    if not self._state.in_setup and not is_dataclass_attr:
      # Raises a TypeError just like frozen python dataclasses.
      raise TypeError("Module instance is frozen outside of setup method.")
    if is_dataclass_attr:
      if self._state.in_setup:
        raise TypeError("Module construction attributes are frozen.")
      object.__setattr__(self, name, val)
    # Submodules are being defined and attached in setup()
    else:
      self._register_submodules(name, val)

  def __getattr__(self, name: str) -> Any:
    """Call setup() before getting any setup-defined attributes."""
    # We don't want to return anything for python copy / pickle methods.
    if name in _UNDEFINED_COPY_PICKLE_METHODS:
      raise AttributeError()
    self._try_setup()
    if name in self.__dict__:
      return self.__dict__[name]
    else:
      raise AttributeError(
          f"'{self.__class__.__name__}' object has no attribute '{name}'")

  def __dir__(self) -> List[str]:
    """Call setup() before listing attributes."""
    self._try_setup()
    return object.__dir__(self)  # pytype: disable=attribute-error

  def __post_init__(self):
    _check_omnistaging()
    # In dataclasses, __init__ is overridden to process dataclass arguments,
    # and __post_init__ is called immediately afterwards. Here, depending on the
    # type of `parent` passed to initialize the Module, we either defer 
    # initialization, attach this Module as a submodule of a parent, or bind
    # this Module at the top-level to variables and rngs.

    object.__setattr__(self, '_state', _ModuleInternalState())

    # Typically we set the parent based on the dynamic module context.
    if self.parent is _unspecified_parent:  # pytype: disable=attribute-error
      object.__setattr__(self, 'parent', _context.module_stack[-1])

    # Initialization is deferred for top level Modules or any other "orphan"
    # Modules until attachment by __setattr__ i.e. MyModule(..., parent=None)
    if self.parent is None:
      return

    # Register submodule on parent Module.
    if isinstance(self.parent, Module):
      # When initializing an unnamed Module inside setup()
      # initialization is deferred until attachment by __setattr__
      # i.e. self.mymodule = MyModule(...)
      if self.parent._state.in_setup and self.name is None:  # pytype: disable=attribute-error
        return
      if not self.parent._initialization_allowed:
        raise ValueError(
            'Submodules must be defined in `setup()` or in a method wrapped '
            'in `@compact`')
      # Autonaming of submodules.
      if self.name is None:  # pytype: disable=attribute-error
        prefix = f"{self.__class__.__name__}"
        cursor = self.parent._state.autoname_cursor.get(prefix, 0)
        self.name = f"{prefix}_{cursor}"
        self.parent._state.autoname_cursor[prefix] = cursor + 1
      if self.parent._name_taken(self.name, self):
        raise ValueError(
            f"A variable of name {self.name} exists already, or "
            f"trying to share submodule {self.__class__.__name__} by name "
            f"{self.name}. To share submodules, store module instances as a"
            f" Python object or as an attribute on self and reuse.")
      self.parent._state.children[self.name] = self
      object.__setattr__(self, 'scope', self.parent.scope.push(self.name))

    # Top-level invocation with a functional Scope.
    elif isinstance(self.parent, Scope):
      object.__setattr__(self, 'scope', self.parent)
    else:
      raise ValueError("parent must be None, Module or Scope")

  def __repr__(self):
    return _module_repr(self)

  def setup(self):
    """Initializes a Module lazily (similar to a lazy ``__init__``).

    ``setup`` is called once lazily on a module instance when a module
    is bound, immediately before any other methods like ``__call__`` are
    invoked, or before a ``setup``-defined attribute on `self` is accessed.

    This can happen in three cases:

      1. Immediately when invoking :meth:`apply`, :meth:`init` or
         :meth:`init_and_output`.

      2. Once the module is given a name by being assigned to an attribute of
         another module inside the other module's ``setup`` method
         (see :meth:`__setattr__`)::

           class MyModule(nn.Module):
             def setup(self):
               submodule = Conv(...)

               # Accessing `submodule` attributes does not yet work here.

               # The following line invokes `self.__setattr__`, which gives
               # `submodule` the name "conv1".
               self.conv1 = submodule

               # Accessing `submodule` attributes or methods is now safe and
               # either causes setup() to be called once.

      3. Once a module is constructed inside a method wrapped with
         :meth:`compact`, immediately before another method is called or
         ``setup`` defined attribute is accessed.
    """
    pass

  def _register_submodules(self, name, val):
    assert self.scope, 'Trying to register submodules on unbound scope.'
    root = self.scope.root
    cache = _caches.get(root, {})
    _caches[root] = cache
    queue = []
    def adopt_attr_modules(cache, queue, suffix, subvalue):
      if isinstance(subvalue, Module):
        if subvalue.parent is None:
          # module was passed from outside. It needs to be cloned
          key = id(subvalue)
          if key not in cache:
            cache[key] = subvalue.clone()
          subvalue = cache[key]
        if subvalue.name is None:
          object.__setattr__(subvalue, 'parent', self)
          object.__setattr__(subvalue, 'name', f'{name}{suffix}')
          queue.append(subvalue)
      return subvalue
    val = _freeze_attr(_map_over_modules_in_tree(
        functools.partial(adopt_attr_modules, cache, queue), val))
    object.__setattr__(self, name, val)
    for x in queue:
      x.__post_init__()

  def _try_setup(self, shallow=False):
    """Tries to setup module if scope is available and setup has not been called yet."""
    if self.scope and not self._state.setup_called and not self._state.in_setup:
      try:
        self._state.in_setup = True
        # a shallow setup will only register attribute submodules but it does not call the user's setup
        # this avoids running before a transformation.
        for field in dataclasses.fields(self):
          if field.name != 'parent' and field.init:
            self._register_submodules(field.name, getattr(self, field.name))
        if not shallow:
          self.setup()
      finally:
        self._state.in_setup = False
        self._state.setup_called = True

  def _name_taken(self, name: str, module: 'Module' = None) -> bool:
    if name in _all_names_on_object(self):
      val = getattr(self, name, None)
      if module is not None and val is module:
        # name is taken by the value itself because
        # field assignment happened before naming
        return False
      return True
    return name in self.scope.reservations

  @property
  def _initialization_allowed(self):
    return self._state.in_setup or self._state.in_compact_method

  def clone(self, *,
            parent: Optional[Union[Scope, 'Module']] = None,
            **updates) -> 'Module':
    """Creates a clone of this Module, with optionally updated arguments.
    
    Args:
      parent: The parent of the clone. The clone will have no parent if no 
        explicit parent is specified.
      **updates: Attribute updates.
    Returns:
      A clone of the this Module with the updated attributes and parent.
    """
    attrs = {f.name: getattr(self, f.name) for f in dataclasses.fields(self) if f.init}
    attrs.update(parent=parent, **updates)
    return self.__class__(**attrs)

  def variable(self, col: str, name: str, init_fn, *init_args) -> Variable:
    """Declares and returns a variable in this Module.

    See :mod:`flax.core.variables` for more information. See also :meth:`param`
    for a shorthand way to define read-only variables in the "params"
    collection.

    Args:
      col: The variable collection name.
      name: The variable name.
      init_fn: The function that will be called to compute the initial value
        of this variable. This function will only be called the first time
        this variable is used in this module.
      *init_args: The arguments to pass to init_fn.

    Returns:
      A :class:`flax.core.variables.Variable` that can be read or set via 
      ".value" attribute. Throws an error if the variable exists already.
    """
    if not self._initialization_allowed:
      raise ValueError(
          'Variables must be initialized in `setup()` or in a method '
          'wrapped in `@compact`')
    if self._name_taken(name):
      raise ValueError(
          f'Name {name} already in use in {self.__class__.__name__}.')
    v = self.scope.variable(col, name, init_fn, *init_args)
    self._state.children[name] = col
    return v

  def param(self, name: str, init_fn: Callable[..., T], *init_args) -> T:
    """Declares and returns a parameter in this Module.

    Parameters are read-only variables in the collection named "params". See
    :mod:`flax.core.variables` for more details on variables.

    Args:
      name: The parameter name.
      init_fn: The function that will be called to compute the initial value
        of this variable. This function will only be called the first time
        this parameter is used in this module.
      *init_args: The arguments to pass to init_fn.

    Returns:
      The value of the initialized parameter.
    """
    if not self._initialization_allowed:
      raise ValueError(
          'Parameters must be initialized in `setup()` or in a method '
          'wrapped in `@compact`')
    if self._name_taken(name):
      raise ValueError(
          f'Name {name} already in use in {self.__class__.__name__}.')
    v = self.scope.param(name, init_fn, *init_args)
    self._state.children[name] = 'params'
    return v

  def has_variable(self, col: str, name: str) -> bool:
    """Checks if a variable of given collection and name exists in this Module.

    See :mod:`flax.core.variables` for more explanation on variables and
    collections.
    
    Args:
      col: The variable collection name.
      name: The name of the variable.
    Returns:
      True if the variable exists.
    """
    if self.scope is None:
      raise ValueError("Can't access variables on unbound modules")
    return self.scope.has_variable(col, name)

  def is_mutable_collection(self, col: str) -> bool:
    """Returns true if the collection `col` is mutable."""
    if self.scope is None:
      raise ValueError("Can't check mutability on unbound modules")
    return self.scope.is_mutable_collection(col)

  def make_rng(self, name: str) -> PRNGKey:
    """Returns a new RNG key from a given RNG sequence for this Module.
    
    The new RNG key is split from the previous one. Thus, every call to 
    `make_rng` returns a new RNG key, while still guaranteeing full
    reproducibility.

    TODO: Link to Flax RNG design note.

    Args:
      name: The RNG sequence name.
    Returns:
      The newly generated RNG key.
    """
    if self.scope is None:
      raise ValueError("Can't use RNGs on unbound modules")
    return self.scope.make_rng(name)

  def bind(self, variables: VariableDict, *args, rngs: RNGSequences = None,
           mutable: CollectionFilter = False):
    """Creates an interactive Module instance by binding variables and RNGs.

    bind provides an "interactive" instance of a Module directly without
    transforming a function with ``apply``. This is particulary useful for debugging
    and interactive use cases like notebooks where a function would limit the ability
    split up code into different cells.

    Once the variables (and optionally RNGs) are bound to a ``Module`` it becomes a
    stateful object. Note that idiomatic JAX is functional and therefore an interactive
    instance does not mix well well with vanilla JAX APIs. Therefore, we recommend using
    ``apply`` when code should be reusable and compatible across the JAX software ecosystem.

    Example::

      class AutoEncoder(nn.Module):
        def setup(self):
          self.encoder = nn.Dense(3)
          self.decoder = nn.Dense(5)
      
      ae = AutoEncoder()
      model = ae.bind(variables)
      z = model.encode(x)
      x_reconstructed = model.decode(z)


    Args:
       variables: A dictionary containing variables keyed by variable
        collections. See :mod:`flax.core.variables` for more details
        about variables.
      rngs: a dict of PRNGKeys to initialize the PRNG sequences.
        The "params" PRNG sequence is used to initialize parameters.
      mutable: Can be bool, str, or list. Specifies which collections should be
               treated as mutable: ``bool``: all/no collections are mutable.
               ``str``: The name of a single mutable collection. ``list``: A
               list of names of mutable collections.
    Returns:
      A copy of this instance with bound variables and RNGs.
    """
    scope = core.bind(variables, rngs=rngs, mutable=mutable)
    return self.clone(parent=scope)

  def apply(self, variables: VariableDict, *args, rngs: RNGSequences = None,
            method: Callable[..., Any] = None, 
            mutable: CollectionFilter = False,
            capture_intermediates: Union[bool, Callable[['Module', str], bool]] = False,
            **kwargs) -> Union[Any, Tuple[Any, FrozenVariableDict]]:
    """Applies a module method to variables and returns output and modified variables.

    Note that `method` should be set if one would like to call `apply` on a
    different class method than ``__call__``. For instance, suppose a Transformer
    modules has a method called `encode`, then the following calls `apply` on
    that method::

      model = models.Transformer(config)
      encoded = model.apply({'params': params}, inputs, method=model.encode)

    Args:
      variables: A dictionary containing variables keyed by variable
        collections. See :mod:`flax.core.variables` for more details
        about variables.
      rngs: a dict of PRNGKeys to initialize the PRNG sequences.
        The "params" PRNG sequence is used to initialize parameters.
      method: The literal name of a method in this class. If provided, applies
        this method. If not provided, applies the ``__call__`` method.
      mutable: Can be bool, str, or list. Specifies which collections should be
               treated as mutable: ``bool``: all/no collections are mutable.
               ``str``: The name of a single mutable collection. ``list``: A
               list of names of mutable collections.
      capture_intermediates: If `True`, captures intermediate return values
        of all Modules inside the "intermediates" collection. By default only
        the return values of all ``__call__`` methods are stored. A function can
        be passed to change the filter behavior. The filter function takes
        the Module instance and method name and returns a bool indicating
        whether the output of that method invocation should be stored.
    Returns:
      If ``mutable`` is False, returns output. If any collections are
      mutable, returns ``(output, vars)``, where ``vars`` are is a dict
      of the modified collections.
    """
    if method is None:
<<<<<<< HEAD
      method = self.__call__
    method = _get_unbound_fn(method)
    fn = lambda scope: method(self.clone(parent=scope), *args, **kwargs)
    if capture_intermediates is True:
      capture_intermediates = capture_call_intermediates
    if capture_intermediates:
      mutable = union_filters(mutable, 'intermediates')
    _context.capture_stack.append(capture_intermediates)
    try:
      return apply(fn, mutable=mutable)(variables, rngs=rngs)
    finally:
      _context.capture_stack.pop()
=======
      method = self.__class__.__call__
    else:
      method = _get_unbound_fn(method)
    return apply(
        method, self,
        mutable=mutable, capture_intermediates=capture_intermediates
    )(variables, *args, **kwargs, rngs=rngs)
>>>>>>> 29d734e6
    

  def init_with_output(self, rngs: Union[PRNGKey, RNGSequences], *args,
                       method: Optional[Callable[..., Any]] = None, 
                       **kwargs) -> Tuple[Any, FrozenVariableDict]:
    """Initializes a module method with variables and returns output and modified variables.

    Args:
      rngs: The rngs for the variable collections.
      method: An optional method. If provided, applies this method. If not
              provided, applies the ``__call__`` method.
    Returns:
      `(output, vars)``, where ``vars`` are is a dict of the modified
      collections.
    """
    if not isinstance(rngs, dict):
      assert rngs.shape == (2,)
      rngs = {'params': rngs}
    return self.apply(
        {}, *args, rngs=rngs, method=method, mutable=True, **kwargs)

  def init(self, rngs: Union[PRNGKey, RNGSequences], *args,
           method: Optional[Callable[..., Any]] = None, 
           **kwargs) -> FrozenVariableDict:
    """Initializes a module method with variables and returns modified variables.

    Jitting `init` initializes a model lazily using only the shapes of the
    provided arguments, and avoids computing the forward pass with actual
    values. Example::

      jit_init = jax.jit(SomeModule.init)
      jit_init(rng, jnp.ones(input_shape, jnp.float32))

    Args:
      rngs: The rngs for the variable collections.
      method: An optional method. If provided, applies this method. If not
              provided, applies the ``__call__`` method.
    Returns:
      The initialized variable dict.
    """
    _, v_out = self.init_with_output(rngs, *args, method=method, **kwargs)
    return v_out

  @property
  def variables(self) -> VariableDict:
    """Returns the variables in this module."""
    if self.scope is None:
      raise ValueError("Can't access variables on unbound modules")
    return self.scope.variables()
  
  def get_variable(self, col: str, name: str, default: T = None) -> T:
    """Retrieves the value of a Variable.

    Args:
      col: the variable collection.
      name: the name of the variable.
      default: the default value to return if the variable does not exist in
        this scope.

    Returns:
      The value of the input variable, of the default value if the variable
      doesn't exist in this scope.
    """
    if self.scope is None:
      raise ValueError("Can't access variables on unbound modules")
    return self.scope.get_variable(col, name, default)

  def sow(self, col: str, name: str, value: T,
          reduce_fn: Callable[[K, T], K] = tuple_reduce,
          init_fn: Callable[[], K] = tuple_init) -> bool:
    """Stores a value in a collection.

    Collections can be used to collect intermediate values without
    the overhead of explicitly passing a container through each Module call.

    If the target collection is not mutable `sow` behaves like a no-op
    and returns `False`.

    Example::

      class Foo(nn.Module):
        @nn.compact
        def __call__(self, x):
          h = nn.Dense(4)(x)
          self.sow('intermediates', 'h', h)
          return nn.Dense(2)(h)
      y, state = Foo.apply(params, x, mutable=['intermediates'])
      print(state['intermediates'])  # {'h': (...,)}
    
    By default the values are stored in a tuple and each stored value
    is appended at the end. This way all intermediates can be tracked when
    the same module is called multiple times. Alternatively, a custom
    init/reduce function can be passed::

      class Foo(nn.Module):
        @nn.compact
        def __call__(self, x):
          init_fn = lambda: 0
          reduce_fn = lambda a, b: a + b
          self.sow('intermediates', x, h,
                   init_fn=init_fn, reduce_fn=reduce_fn)
          self.sow('intermediates', x * 2, h,
                   init_fn=init_fn, reduce_fn=reduce_fn)
          return x
      y, state = Foo.apply(params, 1, mutable=['intermediates'])
      print(state['intermediates'])  # ==> {'h': 3}

    Args:
      col: the variable collection.
      name: the name of the variable.
      reduce_fn: The function used to combine the existing value with
        the new value the default is to append the value to a tuple.
      init_fn: For the first value stored reduce_fn will be passed
        the result of `init_fn` together with the value to be stored.
        The default is an empty tuple.

    Returns:
      `True` if the value has been stored succesfully, `False` otherwise.
    """
    if self.scope is None:
      raise ValueError("Can't store variables on unbound modules")
    if not self.scope.is_mutable_collection(col):
      return False
    if self.scope.has_variable(col, name):
      xs = self.scope.get_variable(col, name)
    else:
      self.scope.reserve(name)
      self._state.children[name] = col
      xs = init_fn()
    xs = reduce_fn(xs, value)
    self.scope.put_variable(col, name, xs)
    return True



def merge_param(name: str, a: Optional[T], b: Optional[T]) -> T:
  """Merges construction and call time argument.

  This is a utility for supporting the pattern where a Module hyper parameter
  can be passed to ``__init__`` or ``__call__``.

  Example::

    class Foo(nn.Module):
      train: Optional[bool] = None

      def __call__(self, train: Optional[bool] = None):
        train = nn.merge_param('train', self.train, train)

  An error is thrown when both arguments are `None` or both values are not `None`.

  Args:
    name: the name of the parameter. Used for error messages.
    a: option a
    b: option b
  Returns:
    a or b whichever is not `None`.

  """
  if a is None and b is None:
    raise ValueError(f'Parameter "{name}" must be passed to the constructor or at call time.')
  if a is not None and b is not None:
    raise ValueError(f'Parameter "{name}" was passed to the constructor and at call time.'
                     ' Should be passed just once.')
  if a is None:
    return b
  else:
    return a


def apply(fn: Callable[..., Any], module: Module,
          mutable: CollectionFilter = False,
          capture_intermediates: Union[bool, Callable[[Module, str], bool]] = False) -> Callable[..., Any]:
  """Creates an apply function for the given function and ``Module`` instance.

  Unlike ``Module.apply`` this function returns a new function with the signature
  ``(variables, *args, rngs=None, **kwargs) -> T`` where `T` is the return type
  of ``fn``. If ``mutable`` is not ``False`` the return type is a tuple where the
  second item is a ``FrozenDict`` with the mutated variables.

  The apply function that is returned can be directly composed with
  JAX transformations like ``jax.jit``::

    def f(foo, x):
      z = foo.encode(x)
      y = foo.decode(z)
      # ...
      return y
    
    foo = Foo()
    f_jitted = jax.jit(nn.apply(f, foo))
    f_jitted(variables, x)

  Args:
    fn: The function that should be applied. The first argument passed will
      be an module instance of the ``module`` with variables and RNGs bound
      to it.
    module: The ``Module`` that will be used to bind variables and RNGs to.
      The ``Module`` passed as the first argument to ``fn`` will be a clone
      of module.
    mutable: Can be bool, str, or list. Specifies which collections should be
      treated as mutable: ``bool``: all/no collections are mutable.
      ``str``: The name of a single mutable collection. ``list``: A
      list of names of mutable collections.
    capture_intermediates: If `True`, captures intermediate return values
      of all Modules inside the "intermediates" collection. By default only
      the return values of all `__call__` methods are stored. A function can
      be passed to change the filter behavior. The filter function takes
      the Module instance and method name and returns a bool indicating
      whether the output of that method invocation should be stored.
  Returns:
    The apply function wrapping ``fn``.
  """
  @functools.wraps(fn)
  def scope_fn(scope, *args, **kwargs):
    _context.capture_stack.append(capture_intermediates)
    try:
      return fn(module.clone(parent=scope), *args, **kwargs)
    finally:
      _context.capture_stack.pop()

  if capture_intermediates is True:
    capture_intermediates = capture_call_intermediates
  if capture_intermediates:
    mutable = union_filters(mutable, 'intermediates')
  return core.apply(scope_fn, mutable=mutable)


def init_with_output(fn: Callable[..., Any], module: Module,
                     mutable: CollectionFilter = True) -> Callable[..., Tuple[Any, FrozenVariableDict]]:
  """Creates an init function for the given function and ``Module`` instance that also returns output.

  Unlike ``Module.init_with_output`` this function returns a new function with the signature
  ``(rngs, *args, **kwargs) -> (T, variables)`` where `T` is the return type of ``fn``.
  The rngs can be a dict of PRNGKeys or a single ```PRNGKey`` which is
  equivalant to passing a dict with one PRNGKey with the name "params".

  The init function that is returned can be directly composed with
  JAX transformations like ``jax.jit``::

    def f(foo, x):
      z = foo.encode(x)
      y = foo.decode(z)
      # ...
      return y
    
    foo = Foo()
    f_jitted = jax.jit(nn.init_with_output(f, foo))
    y, variables = f_jitted(rng, x)

  Args:
    fn: The function that should be applied. The first argument passed will
      be an module instance of the ``module`` with variables and RNGs bound
      to it.
    module: The ``Module`` that will be used to bind variables and RNGs to.
      The ``Module`` passed as the first argument to ``fn`` will be a clone
      of module.
    mutable: Can be bool, str, or list. Specifies which collections should be
      treated as mutable: ``bool``: all/no collections are mutable.
      ``str``: The name of a single mutable collection. ``list``: A
      list of names of mutable collections.
  Returns:
    The init function wrapping ``fn``.
  """
  @functools.wraps(fn)
  def scope_fn(scope, *args, **kwargs):
    return fn(module.clone(parent=scope), *args, **kwargs)
  return core.init(scope_fn, mutable=mutable)


def init(fn: Callable[..., Any], module: Module,
         mutable: CollectionFilter = True) -> Callable[..., FrozenVariableDict]:
  """Creates an init function for the given function and ``Module`` instance.

  Unlike ``Module.init`` this function returns a new function with the signature
  ``(rngs, *args, **kwargs) -> variables``.
  The rngs can be a dict of PRNGKeys or a single ```PRNGKey`` which is
  equivalant to passing a dict with one PRNGKey with the name "params".

  The init function that is returned can be directly composed with
  JAX transformations like ``jax.jit``::

    def f(foo, x):
      z = foo.encode(x)
      y = foo.decode(z)
      # ...
      return y
    
    foo = Foo()
    f_jitted = jax.jit(nn.init(f, foo))
    variables = f_jitted(rng, x)

  Args:
    fn: The function that should be applied. The first argument passed will
      be an module instance of the ``module`` with variables and RNGs bound
      to it.
    module: The ``Module`` that will be used to bind variables and RNGs to.
      The ``Module`` passed as the first argument to ``fn`` will be a clone
      of module.
    mutable: Can be bool, str, or list. Specifies which collections should be
      treated as mutable: ``bool``: all/no collections are mutable.
      ``str``: The name of a single mutable collection. ``list``: A
      list of names of mutable collections.
  Returns:
    The init function wrapping ``fn``.
  """
  init_fn = init_with_output(fn, module, mutable)
  @functools.wraps(init_fn)
  def init_wrapper(*args, **kwargs):
    return init_fn(*args, **kwargs)[1]
  return init_wrapper<|MERGE_RESOLUTION|>--- conflicted
+++ resolved
@@ -873,28 +873,12 @@
       of the modified collections.
     """
     if method is None:
-<<<<<<< HEAD
       method = self.__call__
     method = _get_unbound_fn(method)
-    fn = lambda scope: method(self.clone(parent=scope), *args, **kwargs)
-    if capture_intermediates is True:
-      capture_intermediates = capture_call_intermediates
-    if capture_intermediates:
-      mutable = union_filters(mutable, 'intermediates')
-    _context.capture_stack.append(capture_intermediates)
-    try:
-      return apply(fn, mutable=mutable)(variables, rngs=rngs)
-    finally:
-      _context.capture_stack.pop()
-=======
-      method = self.__class__.__call__
-    else:
-      method = _get_unbound_fn(method)
     return apply(
         method, self,
         mutable=mutable, capture_intermediates=capture_intermediates
     )(variables, *args, **kwargs, rngs=rngs)
->>>>>>> 29d734e6
     
 
   def init_with_output(self, rngs: Union[PRNGKey, RNGSequences], *args,
