--- conflicted
+++ resolved
@@ -356,11 +356,7 @@
       Output which is embedded input data.  The output shape follows the input,
       with an additional `features` dimension appended.
     """
-<<<<<<< HEAD
-    if inputs.dtype not in [jnp.int32, jnp.int64, jnp.uint32, jnp.uint64, jnp.uint8]:
-=======
     if not jnp.issubdtype(inputs.dtype, jnp.integer):
->>>>>>> e14840ea
       raise ValueError('Input type must be an integer or unsigned integer.')
     embedding = self.param('embedding', (num_embeddings, features),
                            embedding_init)
