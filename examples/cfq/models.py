--- conflicted
+++ resolved
@@ -225,21 +225,13 @@
         name='multi_attention')
     
     # The keys projection can be calculated once for the whole sequence.
-<<<<<<< HEAD
     projected_keys_list = []
     for i in range(0, num_heads):
       projected_keys = nn.Dense(encoder_hidden_states,
                                ATTENTION_SIZE,
                                bias=False)
       projected_keys_list.append(projected_keys)
-    
-=======
-    projected_keys = nn.Dense(encoder_hidden_states,
-                              ATTENTION_SIZE,
-                              name='keys',
-                              bias=False)
-
->>>>>>> 720cd63b
+
     batch_size = encoder_hidden_states.shape[0]
     hidden_size = encoder_hidden_states.shape[-1]
     h_dropout_masks = Decoder.create_dropout_masks(
@@ -259,27 +251,13 @@
         x = last_prediction
       x = shared_embedding(x)
       dec_prev_state = jnp.expand_dims(h, 1)
-<<<<<<< HEAD
       attention = multi_attention(
         query=dec_prev_state,
         projected_keys_list = projected_keys_list,
         values = encoder_hidden_states,
         mask = attention_mask)
-      # print('Multi attention shape')
-      # print(attention)
-      # attention = mlp_attention(dec_prev_state, projected_keys,
-      #                           encoder_hidden_states, attention_mask)
-      # print('Attention shape')
-      # print(attention.shape)
-      previous_states[0] = (previous_states[0][0],attention)
-    
-      states, y = multilayer_lstm_cell(horizontal_dropout_masks=h_dropout_masks,
-=======
-      attention = mlp_attention(dec_prev_state, projected_keys,
-                                encoder_hidden_states, attention_mask)
       lstm_input = jnp.concatenate([x, attention], axis=-1)
       states, h = multilayer_lstm_cell(horizontal_dropout_masks=h_dropout_masks,
->>>>>>> 720cd63b
                                        vertical_dropout_masks=v_dropout_masks,
                                        input=lstm_input,
                                        previous_states=previous_states)
