--- conflicted
+++ resolved
@@ -29,7 +29,6 @@
 
 tf.config.experimental.set_visible_devices([], "GPU")
 
-<<<<<<< HEAD
 def create_reversed_dataset(no_examples: int, min_len: int, max_len: int):
   inputs = []
   outputs = []
@@ -72,8 +71,6 @@
     'test': test_data
   }
 
-=======
->>>>>>> dd6bc051
 def _get_tokens(input_features: Dict,
                 tokenizer: text.Tokenizer,
                 datasets: Iterable[tf.data.Dataset],
@@ -107,14 +104,9 @@
                                                         constants.UNK,
                                                         constants.BOS,
                                                         constants.EOS),
-<<<<<<< HEAD
                      preprocessing_fun: Any = lambda x: x,
                      force_generation: bool = False) -> Dict[bytes, int]:
   """Returns a vocabulary of tokens with optional minimum frequency.
-=======
-                     preprocessing_fun: Any = lambda x: x) -> Dict[bytes, int]:
-    """Returns a vocabulary of tokens with optional minimum frequency.
->>>>>>> dd6bc051
     The vocabulary is saved in the file `./temp/<file_name>`.
 
     Args:
@@ -132,7 +124,6 @@
         An ordered dictionary that maps tokens to their IDs in the vocabulary.
     """
 
-<<<<<<< HEAD
   vocab_dir = 'temp'
   vocab_path = os.path.join(vocab_dir, file_name)
   if not os.path.exists(vocab_dir):
@@ -157,64 +148,31 @@
   vocab = collections.OrderedDict()
   for token in special_tokens:
     vocab[token] = len(vocab)
-=======
-    vocab_dir = 'temp'
-    vocab_path = os.path.join(vocab_dir, file_name)
-    if not os.path.exists(vocab_dir):
-        os.makedirs(vocab_dir)
-    # Try to read the vocabulary.
-    if os.path.isfile(vocab_path):
-        with open(vocab_path, 'rb') as vocab_file:
-            vocab = pickle.load(vocab_file)
-        return vocab
-
-    tokens_from_datasets = _get_tokens(input_features,
-                                       tokenizer,
-                                       datasets,
-                                       preprocessing_fun)
-
-    # Count all the tokens.
-    counter = collections.Counter()
-    for tokens in tokens_from_datasets:
-        counter.update(tokens)
-
-    # Add special tokens to the start of vocab.
-    vocab = collections.OrderedDict()
-    for token in special_tokens:
-        vocab[token] = len(vocab)
-
-    # Add all other tokens to the vocab
-    for token, freq in sorted(
-            # Sort by frequency (from high to low), and then by token string.
-            # This makes sure high frequency tokens get a low token ID.
-            counter.items(),
-            key=lambda token_freq: (-token_freq[1], token_freq[0])):
-        vocab[token] = len(vocab)
-
-    logging.info('Number of unfiltered tokens: %d', len(counter))
-    logging.info('Vocabulary size: %d', len(vocab))
-
-    # Save the vocabulary to disk
-    with open(vocab_path, 'wb') as vocab_file:
-        pickle.dump(vocab, vocab_file)
->>>>>>> dd6bc051
-
-    return vocab
+
+  # Add all other tokens to the vocab
+  for token, freq in sorted(
+      # Sort by frequency (from high to low), and then by token string.
+      # This makes sure high frequency tokens get a low token ID.
+      counter.items(),
+      key=lambda token_freq: (-token_freq[1], token_freq[0])):
+    vocab[token] = len(vocab)
+
+  logging.info('Number of unfiltered tokens: %d', len(counter))
+  logging.info('Vocabulary size: %d', len(vocab))
+
+  # Save the vocabulary to disk
+  with open(vocab_path, 'wb') as vocab_file:
+    pickle.dump(vocab, vocab_file)
+
+  return vocab
 
 
 def build_tf_hashtable(vocabulary: Dict[bytes, int],
                        unk_idx: int) -> tf.lookup.StaticHashTable:
-<<<<<<< HEAD
   """Returns a TF lookup table from a vocabulary."""
   return tf.lookup.StaticHashTable(tf.lookup.KeyValueTensorInitializer(
     list(vocabulary.keys()), list(vocabulary.values())),
                                   default_value=unk_idx)
-=======
-    """Returns a TF lookup table from a vocabulary."""
-    return tf.lookup.StaticHashTable(tf.lookup.KeyValueTensorInitializer(
-        list(vocabulary.keys()), list(vocabulary.values())),
-                                     default_value=unk_idx)
->>>>>>> dd6bc051
 
 
 def cardinality(dataset: tf.data.Dataset) -> int:
@@ -228,16 +186,10 @@
     dataset: the tensorflow dataset
     len_fn: function that gets as argument a dataset example and returns the length of that example
   """
-<<<<<<< HEAD
   return dataset.reduce(
     np.int32(0),
     lambda m_len, ex: m_len if m_len > len_fn(ex) else len_fn(ex)
     ).numpy()
-=======
-    return dataset.reduce(
-        np.int32(0),
-        lambda m_len, ex: m_len if m_len > len_fn(ex) else len_fn(ex)).numpy()
->>>>>>> dd6bc051
 
 
 def get_bucket_boundaries(bucket_size: int, max_size: int) -> np.ndarray:
@@ -294,7 +246,6 @@
   Returns:
     A TF Dataset containing padded bucketed batches.
   """
-<<<<<<< HEAD
   if shuffle:
     assert seed is not None, 'When shuffling you must provide a seed.'
 
@@ -324,35 +275,4 @@
         ).apply(bucket_fn).shuffle(
             num_batches, seed=seed,
             reshuffle_each_iteration=True).prefetch(constants.AUTOTUNE)
-  return dataset.apply(bucket_fn).prefetch(constants.AUTOTUNE)
-=======
-    if shuffle:
-        assert seed is not None, 'When shuffling you must provide a seed.'
-
-    # Multiple of bucket_size.
-    max_length = max_length + bucket_size % max_length
-    # For bucket_size 8 and max length 24, we get bucket boundaries [9, 17, 25].
-    bucket_boundaries = get_bucket_boundaries(bucket_size, max_length)
-    logging.info('Batching bucket boundaries: %r', bucket_boundaries)
-
-    # One batch size for each bucket plus one additional one (per requirement).
-    bucket_batch_sizes = [batch_size] * (len(bucket_boundaries) + 1)
-    bucket_fn = tf.data.experimental.bucket_by_sequence_length(
-        example_size_fn,
-        bucket_boundaries,
-        bucket_batch_sizes,
-        padded_shapes=padded_shapes,
-        pad_to_bucket_boundary=True,
-        drop_remainder=drop_remainder)
-
-    if shuffle:
-        # For shuffling we need to know how many training examples we have.
-        num_examples = cardinality(dataset)
-        num_batches = num_examples // batch_size
-        return dataset.shuffle(
-            num_examples, seed=seed,
-            reshuffle_each_iteration=True).apply(bucket_fn).shuffle(
-                num_batches, seed=seed,
-                reshuffle_each_iteration=True).prefetch(constants.AUTOTUNE)
-    return dataset.apply(bucket_fn).prefetch(constants.AUTOTUNE)
->>>>>>> dd6bc051
+  return dataset.apply(bucket_fn).prefetch(constants.AUTOTUNE)