--- conflicted
+++ resolved
@@ -528,12 +528,8 @@
                                   step=step,
                                   no_logged_examples=no_logged_examples)
       log(step, train_summary, dev_metrics)
-<<<<<<< HEAD
       save_to_tensorboard(train_summary_writer, train_summary, step + 1)
       save_to_tensorboard(eval_summary_writer, dev_metrics, step + 1)
-=======
-      save_to_tensorboard(train_summary_writer, train_summary, step)
-      save_to_tensorboard(eval_summary_writer, dev_metrics, step)
 
       # Save best model.
       dev_acc = dev_metrics[ACC_KEY]
@@ -556,7 +552,6 @@
             # Stop training
             break
 
->>>>>>> 44a0b037
   end_time = time.time()
   time_passed = datetime.timedelta(seconds=end_time - start_time) 
   logging.info('Done training. Training took {}'.format(time_passed))
